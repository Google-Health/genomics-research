--- conflicted
+++ resolved
@@ -22,11 +22,7 @@
 
 Model checkpoints, full ML-based COPD GWAS summary statistics, and annotated
 hits, loci, and filtered results for internal GWAS are attached to the
-<<<<<<< HEAD
 [latest release](https://github.com/Google-Health/genomics-research/releases/tag/v0.2.0-ML-COPD).
-=======
-[latest release](https://github.com/Google-Health/genomics-research/releases/tag/v0.2.0-ML-COPD/).
->>>>>>> 413ab565
 
 Important: The code is not intended for active application to spirograms, but
 rather to enable reproducibility of the analyses in the accompanying
